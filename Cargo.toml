--- conflicted
+++ resolved
@@ -21,11 +21,7 @@
 futures-util = "0.3.31"
 reqwest = { version = "0.12.22", features = ["json"] }
 serde_json = "1.0.140"
-<<<<<<< HEAD
-tokio-fs-ext = { path = "../tokio-fs-ext" }
-=======
 tokio-fs-ext = "0.6.4"
->>>>>>> a4418d12
 tracing = "0.1.41"
 anyhow = { version = "1.0", features = ["backtrace"] }
 sha1 = "0.10"
